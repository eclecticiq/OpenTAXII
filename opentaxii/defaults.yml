--- conflicted
+++ resolved
@@ -26,10 +26,6 @@
       create_tables: yes
 
 taxii2:
-<<<<<<< HEAD
-  default_pagination_limit: 10
-  max_pagination_limit: 1000
-=======
   public_discovery: true
   allow_custom_properties: true
   description: "TAXII2 Server"
@@ -40,7 +36,8 @@
     parameters:
       db_connection: sqlite:////tmp/data2.db
       create_tables: yes
->>>>>>> 1e5658de
+  default_pagination_limit: 10
+  max_pagination_limit: 1000
 
 logging:
   opentaxii: info

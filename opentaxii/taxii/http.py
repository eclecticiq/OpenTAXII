
from libtaxii.constants import (
    VID_TAXII_XML_11, VID_TAXII_XML_10,
    VID_TAXII_HTTP_10, VID_TAXII_HTTPS_10,
    VID_TAXII_SERVICES_10, VID_TAXII_SERVICES_11
)

from .exceptions import raise_failure

# HTTP Headers
HTTP_CONTENT_TYPE = 'Content-Type'
HTTP_ACCEPT = 'Accept'
HTTP_AUTHORIZATION = 'Authorization'
HTTP_ALLOW = 'Allow'

# TAXII-specific headers
HTTP_X_TAXII_CONTENT_TYPE = 'X-TAXII-Content-Type'
HTTP_X_TAXII_PROTOCOL = 'X-TAXII-Protocol'
HTTP_X_TAXII_ACCEPT = 'X-TAXII-Accept'
HTTP_X_TAXII_SERVICES = 'X-TAXII-Services'

# Custom TAXII header
HTTP_X_TAXII_CONTENT_TYPES = 'X-TAXII-Content-Types'

HTTP_CONTENT_XML = 'application/xml'

BASIC_REQUEST_HEADERS = (HTTP_CONTENT_TYPE, HTTP_X_TAXII_CONTENT_TYPE)

REQUIRED_REQUEST_HEADERS = BASIC_REQUEST_HEADERS + (HTTP_X_TAXII_SERVICES,)
REQUIRED_RESPONSE_HEADERS = (
    HTTP_CONTENT_TYPE, HTTP_X_TAXII_CONTENT_TYPE,
    HTTP_X_TAXII_PROTOCOL, HTTP_X_TAXII_SERVICES)

TAXII_11_HTTPS_Headers = {
    HTTP_CONTENT_TYPE: HTTP_CONTENT_XML,
    HTTP_X_TAXII_CONTENT_TYPE: VID_TAXII_XML_11,
    HTTP_X_TAXII_PROTOCOL: VID_TAXII_HTTPS_10,
    HTTP_X_TAXII_SERVICES: VID_TAXII_SERVICES_11
}

TAXII_11_HTTP_HEADERS = {
    HTTP_CONTENT_TYPE: HTTP_CONTENT_XML,
    HTTP_X_TAXII_CONTENT_TYPE: VID_TAXII_XML_11,
    HTTP_X_TAXII_PROTOCOL: VID_TAXII_HTTP_10,
    HTTP_X_TAXII_SERVICES: VID_TAXII_SERVICES_11
}

TAXII_10_HTTPS_Headers = {
    HTTP_CONTENT_TYPE: HTTP_CONTENT_XML,
    HTTP_X_TAXII_CONTENT_TYPE: VID_TAXII_XML_10,
    HTTP_X_TAXII_PROTOCOL: VID_TAXII_HTTPS_10,
    HTTP_X_TAXII_SERVICES: VID_TAXII_SERVICES_10
}

TAXII_10_HTTP_HEADERS = {
    HTTP_CONTENT_TYPE: HTTP_CONTENT_XML,
    HTTP_X_TAXII_CONTENT_TYPE: VID_TAXII_XML_10,
    HTTP_X_TAXII_PROTOCOL: VID_TAXII_HTTP_10,
    HTTP_X_TAXII_SERVICES: VID_TAXII_SERVICES_10
}


def get_content_type(headers):
    return headers[HTTP_X_TAXII_CONTENT_TYPE]


def get_http_headers(version, is_secure):

    taxii_11 = [VID_TAXII_XML_11, VID_TAXII_SERVICES_11]
    if version in taxii_11:
        if is_secure:
            return TAXII_11_HTTPS_Headers
<<<<<<< HEAD
        else:
            return TAXII_11_HTTP_HEADERS
    elif version in taxii_10:
        if is_secure:
            return TAXII_10_HTTPS_Headers
        else:
            return TAXII_10_HTTP_HEADERS
=======
        return TAXII_11_HTTP_Headers

    taxii_10 = [VID_TAXII_XML_10, VID_TAXII_SERVICES_10]
    if version in taxii_10:
        if is_secure:
            return TAXII_10_HTTPS_Headers
        return TAXII_10_HTTP_Headers
>>>>>>> e5ab9836

    # FIXME: should raise a custom error
    raise ValueError(
        "Unknown combination: version={}, is_secure={}"
        .format(version, is_secure))


def validate_request_headers_post_parse(headers, supported_message_bindings,
                                        service_bindings, protocol_bindings):

    for h in REQUIRED_REQUEST_HEADERS:
        if h not in headers:
            raise_failure("Header %s was not specified" % h)

    taxii_services = headers[HTTP_X_TAXII_SERVICES]

    # These headers are optional
    taxii_protocol = headers.get(HTTP_X_TAXII_PROTOCOL)
    taxii_accept = headers.get(HTTP_X_TAXII_ACCEPT)

    # Validate the X-TAXII-Services header
    if taxii_services not in service_bindings:
        raise_failure(
            "The value of {} was not recognized".format(HTTP_X_TAXII_SERVICES))

    # Validate the X-TAXII-Protocol header
    # FIXME: Look into the service properties
    # instead of assuming both are supported
    if taxii_protocol and taxii_protocol not in protocol_bindings:
        raise_failure(
            "The specified value of X-TAXII-Protocol is not supported")

    # Validate the X-TAXII-Accept header
    # FIXME: Accept more "complex" accept headers
    # (e.g., ones that specify# more than one value)
    if taxii_accept and taxii_accept not in supported_message_bindings:
        raise_failure(
            "The specified value of X-TAXII-Accept is not recognized")


def validate_request_headers(headers, supported_message_bindings):
    for h in BASIC_REQUEST_HEADERS:
        if h not in headers:
            raise_failure("Header %s was not specified" % h)

    if headers[HTTP_X_TAXII_CONTENT_TYPE] not in supported_message_bindings:
        raise_failure(
            'TAXII Content Type "{}" is not supported'
            .format(headers[HTTP_X_TAXII_CONTENT_TYPE]))

    if 'application/xml' not in headers[HTTP_CONTENT_TYPE]:
        raise_failure("The specified value of Content-Type is not supported")


def validate_response_headers(headers):
    for h in REQUIRED_RESPONSE_HEADERS:
        if h not in headers:
            raise ValueError(
                "Required response header not specified: {}".format(h))<|MERGE_RESOLUTION|>--- conflicted
+++ resolved
@@ -70,23 +70,13 @@
     if version in taxii_11:
         if is_secure:
             return TAXII_11_HTTPS_Headers
-<<<<<<< HEAD
-        else:
-            return TAXII_11_HTTP_HEADERS
-    elif version in taxii_10:
-        if is_secure:
-            return TAXII_10_HTTPS_Headers
-        else:
-            return TAXII_10_HTTP_HEADERS
-=======
-        return TAXII_11_HTTP_Headers
+        return TAXII_11_HTTP_HEADERS
 
     taxii_10 = [VID_TAXII_XML_10, VID_TAXII_SERVICES_10]
     if version in taxii_10:
         if is_secure:
             return TAXII_10_HTTPS_Headers
-        return TAXII_10_HTTP_Headers
->>>>>>> e5ab9836
+        return TAXII_10_HTTP_HEADERS
 
     # FIXME: should raise a custom error
     raise ValueError(

--- conflicted
+++ resolved
@@ -173,11 +173,7 @@
 
             exclusive_begin_timestamp_label = timeframe[0] if timeframe else None,
             inclusive_end_timestamp_label = timeframe[1] if timeframe else None,
-<<<<<<< HEAD
-            # Temporararily make capped_count an int, pending:
-=======
             # TODO: Temporararily make capped_count an int, pending:
->>>>>>> bc197376
             #       https://github.com/TAXIIProject/libtaxii/issues/191
             record_count = tm11.RecordCount(int(capped_count), is_partial),
             subscription_id = subscription_id

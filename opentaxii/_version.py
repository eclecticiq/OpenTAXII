"""
Version module.
This module defines the package version for use in __init__.py and setup.py.
"""

<<<<<<< HEAD
__version__ = '0.1.9a7'
=======
__version__ = '0.1.10a1'
>>>>>>> 04b5f48a
<|MERGE_RESOLUTION|>--- conflicted
+++ resolved
@@ -3,8 +3,4 @@
 This module defines the package version for use in __init__.py and setup.py.
 """
 
-<<<<<<< HEAD
-__version__ = '0.1.9a7'
-=======
-__version__ = '0.1.10a1'
->>>>>>> 04b5f48a
+__version__ = '0.1.10a2'
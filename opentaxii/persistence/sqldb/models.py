import json
import pytz
from datetime import datetime

from sqlalchemy import schema, types
from sqlalchemy.orm import relationship, validates
from sqlalchemy.ext.declarative import declarative_base
from sqlalchemy.dialects import mysql

__all__ = ['Base', 'ContentBlock', 'DataCollection', 'Service',
           'InboxMessage', 'ResultSet', 'Subscription']

Base = declarative_base(name='Model')

MYSQL_LARGE_BINARY = mysql.MEDIUMBLOB()

<<<<<<< HEAD
def get_utc_now():
    return datetime.utcnow().replace(tzinfo=pytz.UTC)

=======
>>>>>>> e5ab9836

class AbstractModel(Base):
    __abstract__ = True

    date_created = schema.Column(
        types.DateTime(timezone=True), default=get_utc_now)


collection_to_content_block = schema.Table(
    'collection_to_content_block',
    Base.metadata,
    schema.Column(
        'collection_id',
        types.Integer,
        schema.ForeignKey('data_collections.id', ondelete='CASCADE')),
    schema.Column(
        'content_block_id',
        types.Integer,
        schema.ForeignKey('content_blocks.id', ondelete='CASCADE'),
        index=True),
    schema.PrimaryKeyConstraint('collection_id', 'content_block_id')
)


class ContentBlock(AbstractModel):

    __tablename__ = 'content_blocks'

    id = schema.Column(types.Integer, primary_key=True)
    message = schema.Column(types.Text, nullable=True)

    timestamp_label = schema.Column(
        types.DateTime(timezone=True),
        default=get_utc_now, index=True)

    inbox_message_id = schema.Column(
        types.Integer,
        schema.ForeignKey(
            'inbox_messages.id', onupdate='CASCADE', ondelete='CASCADE'),
        nullable=True)

    content_type = types.LargeBinary().with_variant(MYSQL_LARGE_BINARY, 'mysql')
    content = schema.Column(content_type, nullable=False)

    binding_id = schema.Column(types.String(300), index=True)
    binding_subtype = schema.Column(types.String(300), index=True)

    collections = relationship(
        'DataCollection',
        secondary=collection_to_content_block,
        backref='content_blocks',
        lazy='dynamic')

    @validates('collections', include_removes=True, include_backrefs=True)
    def _update_volume(self, key, collection, is_remove):
        if is_remove:
            collection.volume = collection.__class__.volume - 1
        else:
            collection.volume = collection.__class__.volume + 1
        return collection

    def __repr__(self):
        return ('ContentBlock(id={obj.id}, '
                'inbox_message={obj.inbox_message_id}, '
                'binding={obj.binding_subtype})').format(obj=self)


service_to_collection = schema.Table(
    'service_to_collection',
    Base.metadata,
    schema.Column(
        'service_id',
        types.String(150),
        schema.ForeignKey('services.id', ondelete='CASCADE')),
    schema.Column(
        'collection_id',
        types.Integer,
        schema.ForeignKey('data_collections.id', ondelete='CASCADE')),
    schema.PrimaryKeyConstraint('service_id', 'collection_id')
)


class Service(AbstractModel):

    __tablename__ = 'services'

    id = schema.Column(types.String(150), primary_key=True)
    type = schema.Column(types.String(150))

    _properties = schema.Column(types.Text, nullable=False)

    collections = relationship(
        'DataCollection',
        secondary=service_to_collection,
        backref='services')

    date_updated = schema.Column(
        types.DateTime(timezone=True), default=get_utc_now)

    @property
    def properties(self):
        return json.loads(self._properties)

    @properties.setter
    def properties(self, properties):
        self._properties = json.dumps(properties)


class DataCollection(AbstractModel):

    __tablename__ = 'data_collections'

    id = schema.Column(types.Integer, primary_key=True)
    name = schema.Column(types.String(300), index=True, unique=True)
    type = schema.Column(types.String(150))
    description = schema.Column(types.Text, nullable=True)

    accept_all_content = schema.Column(types.Boolean, default=False)
    bindings = schema.Column(types.Text)

    available = schema.Column(types.Boolean, default=True)
    volume = schema.Column(types.Integer, default=0)

    def __repr__(self):
        return ('DataCollection(name={obj.name}, type={obj.type})'
                .format(obj=self))


class InboxMessage(AbstractModel):

    __tablename__ = 'inbox_messages'

    id = schema.Column(types.Integer, primary_key=True)

    message_id = schema.Column(types.Text)
    result_id = schema.Column(types.Text, nullable=True)

    record_count = schema.Column(types.Integer, nullable=True)
    partial_count = schema.Column(types.Boolean, default=False)

    subscription_collection_name = schema.Column(types.Text, nullable=True)
    subscription_id = schema.Column(types.Text, nullable=True)

    exclusive_begin_timestamp_label = schema.Column(
        types.DateTime(timezone=True), nullable=True)
    inclusive_end_timestamp_label = schema.Column(
        types.DateTime(timezone=True), nullable=True)

    original_message_type = types.LargeBinary().with_variant(MYSQL_LARGE_BINARY, 'mysql')
    original_message = schema.Column(original_message_type, nullable=False)

    content_block_count = schema.Column(types.Integer)

    # FIXME: should be a proper reference ID
    destination_collections = schema.Column(types.Text, nullable=True)

    service_id = schema.Column(
        types.String(150),
        schema.ForeignKey(
            'services.id', onupdate="CASCADE", ondelete="CASCADE"))

    service = relationship('Service', backref='inbox_messages')

    def __repr__(self):
        return ('InboxMessage(id={obj.message_id}, created={obj.date_created})'
                .format(obj=self))


class ResultSet(AbstractModel):

    __tablename__ = 'result_sets'

    id = schema.Column(types.String(150), primary_key=True)

    collection_id = schema.Column(
        types.Integer,
        schema.ForeignKey(
            'data_collections.id', onupdate='CASCADE', ondelete='CASCADE'))

    collection = relationship('DataCollection', backref='result_sets')

    bindings = schema.Column(types.Text)

    begin_time = schema.Column(types.DateTime(timezone=True), nullable=True)
    end_time = schema.Column(types.DateTime(timezone=True), nullable=True)


class Subscription(AbstractModel):

    __tablename__ = 'subscriptions'

    id = schema.Column(types.String(150), primary_key=True)

    collection_id = schema.Column(
        types.Integer,
        schema.ForeignKey(
            'data_collections.id', onupdate='CASCADE', ondelete='CASCADE'))
    collection = relationship('DataCollection', backref='subscriptions')

    params = schema.Column(types.Text, nullable=True)

    # FIXME: proper enum type
    status = schema.Column(types.String(150))

    service_id = schema.Column(
        types.String(150),
        schema.ForeignKey(
            'services.id', onupdate="CASCADE", ondelete="CASCADE"))
    service = relationship('Service', backref='subscriptions')<|MERGE_RESOLUTION|>--- conflicted
+++ resolved
@@ -14,13 +14,10 @@
 
 MYSQL_LARGE_BINARY = mysql.MEDIUMBLOB()
 
-<<<<<<< HEAD
 def get_utc_now():
     return datetime.utcnow().replace(tzinfo=pytz.UTC)
 
-=======
->>>>>>> e5ab9836
-
+  
 class AbstractModel(Base):
     __abstract__ = True
 

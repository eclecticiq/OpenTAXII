--- conflicted
+++ resolved
@@ -1,14 +1,10 @@
-<<<<<<< HEAD
+import concurrent.futures
+
 import pytest
 from opentaxii.persistence import (OpenTAXII2PersistenceAPI,
                                    Taxii2PersistenceManager)
 from opentaxii.persistence.sqldb import Taxii2SQLDatabaseAPI
 from opentaxii.server import TAXII2Server
-=======
-import concurrent.futures
-
-import pytest
->>>>>>> fc9de821
 from opentaxii.taxii.converters import dict_to_service_entity
 
 from fixtures import DOMAIN
@@ -64,7 +60,6 @@
         p.address.startswith(DOMAIN) for p in with_paths])
 
 
-<<<<<<< HEAD
 def test_taxii2_configured(server):
     assert server.servers.taxii2 is not None
     assert isinstance(server.servers.taxii2, TAXII2Server)
@@ -80,15 +75,15 @@
         server.servers.taxii2.persistence.api,
         OpenTAXII2PersistenceAPI,
     )
-=======
+
+
 def test_multithreaded_access(server):
 
     def testfunc():
-        server.get_services()
-        server.persistence.api.db.session.commit()
+        server.servers.taxii1.get_services()
+        server.servers.taxii1.persistence.api.db.session.commit()
 
     with concurrent.futures.ThreadPoolExecutor(max_workers=2) as executor:
         results = [executor.submit(testfunc) for _ in range(2)]
         for result in concurrent.futures.as_completed(results):
-            assert not result.exception(timeout=5)
->>>>>>> fc9de821
+            assert not result.exception(timeout=5)
--- conflicted
+++ resolved
@@ -1289,22 +1289,6 @@
             expected_status_code = 401
         else:
             expected_status_code = 405
-<<<<<<< HEAD
-    with patch.object(
-        client.application.taxii_server.servers.taxii2.persistence.api,
-        "get_objects",
-        side_effect=GET_OBJECTS_MOCK,
-    ), patch.object(
-        client.application.taxii_server.servers.taxii2.persistence.api,
-        "get_collection",
-        side_effect=GET_COLLECTION_MOCK,
-    ), patch.object(
-        client.application.taxii_server.servers.taxii2.persistence.api,
-        "add_objects",
-        side_effect=ADD_OBJECTS_MOCK,
-    ) as add_objects_mock:
-        kwargs: dict = {
-=======
     with (
         patch.object(
             client.application.taxii_server.servers.taxii2.persistence.api,
@@ -1322,8 +1306,7 @@
             side_effect=ADD_OBJECTS_MOCK,
         ) as add_objects_mock,
     ):
-        kwargs = {
->>>>>>> 5da96e19
+        kwargs: dict = {
             "headers": {
                 "Accept": "application/taxii+json;version=2.1",
                 "Content-Type": "application/taxii+json;version=2.1",

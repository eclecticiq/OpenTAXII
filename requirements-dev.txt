--- conflicted
+++ resolved
@@ -1,10 +1,4 @@
 -r requirements.txt
 pytest
 pytest-cov
-<<<<<<< HEAD
-flake8
-ipdb
-mock==2.0.0
-=======
-flake8
->>>>>>> 04b5f48a
+flake8